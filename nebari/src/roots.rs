--- conflicted
+++ resolved
@@ -1576,13 +1576,8 @@
     #[must_use]
     pub fn infallible(self) -> Error {
         match self {
-<<<<<<< HEAD
-            Self::Other(_) => unreachable!(),
-            Self::Nebari(error) => error,
-=======
             AbortError::Other(infallible) => match infallible {},
             AbortError::Nebari(error) => error,
->>>>>>> 4741c3bf
         }
     }
 }
